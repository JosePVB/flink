--- conflicted
+++ resolved
@@ -3,7 +3,6 @@
   - oraclejdk7
   - openjdk7
   - openjdk6
-<<<<<<< HEAD
 env:
   - PROFILE=
   - PROFILE="-Dhadoop.profile=2"
@@ -11,8 +10,6 @@
 install: true
 
 script: "mvn $PROFILE clean verify"
-=======
-script: "mvn verify"
 
 # deploy if the first job is successful; should be replaced by an after_all_success if travis finally supports it
 after_success: 
@@ -22,4 +19,3 @@
   global: 
   - secure: hiYZDVhJ9P0KjC8IaW5fxR2ztUQrJAgXMnzXo57WMKrGg5wLIa4yjkOW0mxH/Hv06b7Sa+OxVIznOlQy3h1a2L54LzFzGeWgyica5oblMF4JK2l3wCcQ272hZjq6iKAMdUBtVioNcCEZDSQdtbF3w5sD1cseEEbtyz75W/cCgi4=
   - secure: BOH2vIhuFnjNoF72BoWLvFaW9w2NxFm3+9mk0OpVIq+WSlH9bc169gJGs/HNiWrBvMJxV6WaiwVMoshw3hqKP1qihJzi8JIRSrNkgQw5/hyotOaPjsUskbCiq+PtAmpF3d3XFN9/W4+uP+dce2lDQC8IrRrSyJN6Mj2LDPRKeJU=
->>>>>>> aca4323c
