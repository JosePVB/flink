/***********************************************************************************************************************
 *
 * Copyright (C) 2010 by the Stratosphere project (http://stratosphere.eu)
 *
 * Licensed under the Apache License, Version 2.0 (the "License"); you may not use this file except in compliance with
 * the License. You may obtain a copy of the License at
 *
 *     http://www.apache.org/licenses/LICENSE-2.0
 *
 * Unless required by applicable law or agreed to in writing, software distributed under the License is distributed on
 * an "AS IS" BASIS, WITHOUT WARRANTIES OR CONDITIONS OF ANY KIND, either express or implied. See the License for the
 * specific language governing permissions and limitations under the License.
 *
 **********************************************************************************************************************/

package eu.stratosphere.pact.compiler.jobgen;

import java.io.File;
import java.io.FileWriter;
import java.io.IOException;
import java.util.Hashtable;
import java.util.List;

import eu.stratosphere.pact.common.contract.CompilerHints;
import eu.stratosphere.pact.common.plan.Visitor;
import eu.stratosphere.pact.compiler.CompilerException;
import eu.stratosphere.pact.compiler.GlobalProperties;
import eu.stratosphere.pact.compiler.LocalProperties;
//import eu.stratosphere.pact.compiler.OutputContract;
import eu.stratosphere.pact.compiler.plan.OptimizedPlan;
import eu.stratosphere.pact.compiler.plan.OptimizerNode;
import eu.stratosphere.pact.compiler.plan.PactConnection;
import eu.stratosphere.pact.compiler.plan.PactConnection.TempMode;

/**
 * Translator for @see eu.stratosphere.pact.compiler.plan.OptimizedPlan into a JSON representation.
 * 
 * @author Fabian Hueske (fabian.hueske@tu-berlin.de)
 */
public class JSONGenerator implements Visitor<OptimizerNode> {

	// ------------------------------------------------------------------------
	// Members
	// ------------------------------------------------------------------------

	private Hashtable<OptimizerNode, Integer> nodeIds; // resolves pact nodes to ids

	int nodeCnt; // resolves pact nodes to ids

	StringBuffer jsonString; // builds the json string

	/**
	 * Generates a JSON representation from the @see eu.stratosphere.pact.compiler.plan.OptimizedPlan
	 * and writes it to a file.
	 * 
	 * @param plan
	 *        Plan that is translated to JSON
	 * @param jsonFile
	 *        File to which the JSON output is written
	 * @throws IOException
	 */
	public void writeJSONFile(OptimizedPlan plan, File jsonFile) throws IOException {
		FileWriter fw;

		fw = new FileWriter(jsonFile);
		fw.write(compilePlanToJSON(plan));
		fw.close();
	}

	/**
	 * Translates a @see eu.stratosphere.pact.compiler.plan.OptimizedPlan in a JSON representation.
	 * 
	 * @param plan
	 *        Plan that is translated to JSON
	 * @return The JSON representation of the plan
	 */
	public String compilePlanToJSON(OptimizedPlan plan) {

		// initialization to assign node ids
		this.nodeIds = new Hashtable<OptimizerNode, Integer>();
		this.nodeCnt = 0;

		// init JSON string builder
		this.jsonString = new StringBuffer();

		// JSON header
		this.jsonString.append("{\n\t\"nodes\": [\n\n");

		// Generate JSON for plan
		plan.accept(this);

		// JSON Footer
		this.jsonString.deleteCharAt(this.jsonString.lastIndexOf(","));
		this.jsonString.append("\t]\n}");

		// return JSON string
		return this.jsonString.toString();
	}

	@Override
	public boolean preVisit(OptimizerNode visitable) {

		// visit each node and assign a unique id
		if (!this.nodeIds.containsKey(visitable)) {
			this.nodeIds.put(visitable, this.nodeCnt++);
			return true;
		}
		
		return false;
	}

	@Override
	public void postVisit(OptimizerNode visitable) {

		// start a new node
		this.jsonString.append("\t{\n");

		// output node id
		this.jsonString.append("\t\t\"id\": " + this.nodeIds.get(visitable));

		// output node type
		String type;
		switch (visitable.getPactType()) {
		case DataSink:
			type = "sink";
			break;
		case DataSource:
			type = "source";
			break;
		default:
			type = "pact";
			break;
		}
<<<<<<< HEAD
		jsonString.append(",\n\t\t\"type\": \"" + type + "\"");
=======
		this.jsonString.append(",\n\t\t\"type\": \"" + type + "\"");
>>>>>>> 302fb446

		// output node contents
		String contents;
		switch (visitable.getPactType()) {
		case DataSink:
			contents = visitable.getPactContract().toString();
			break;
		case DataSource:
			contents = visitable.getPactContract().toString();
			break;
		default:
			jsonString.append(",\n\t\t\"pact\": \"" + visitable.getName() + "\"");
			contents = visitable.getPactContract().getName();
			break;
		}
		this.jsonString.append(",\n\t\t\"contents\": \"" + contents + "\"");

		// output contract
//		OutputContract outContr = visitable.getOutputContract();
//		if (outContr != null && outContr != OutputContract.None) {
//			jsonString.append(",\n\t\t\"outputcontract\": \"" + outContr.name() + "\"");
//		}

		// degree of parallelism
		this.jsonString.append(",\n\t\t\"parallelism\": \""
			+ (visitable.getDegreeOfParallelism() >= 1 ? visitable.getDegreeOfParallelism() : "default") + "\"");

		// output node predecessors
		List<List<PactConnection>> connLists = visitable.getIncomingConnections();
		String child1name = "", child2name = "";

		if (connLists != null && connLists.size() > 0) {
			// start predecessor list
			this.jsonString.append(",\n\t\t\"predecessors\": [");
			int connCnt = 0;
			int inputCnt = 0;
			for(List<PactConnection> oneList : connLists) {
				
				for (PactConnection conn : oneList) {
	
					this.jsonString.append(inputCnt == 0 ? "\n" : ",\n");
					if (connCnt == 0) {
						child1name += child1name.length() > 0 ? ", " : ""; 
						child1name += conn.getSourcePact().getPactContract().getName();
					} else if (connCnt == 1) {
						child2name += child2name.length() > 0 ? ", " : ""; 
						child2name = conn.getSourcePact().getPactContract().getName();
					}
	
					// output predecessor id
					this.jsonString.append("\t\t\t{\"id\": " + this.nodeIds.get(conn.getSourcePact()));
	
					// output connection side
					if (connLists.size() == 2) {
						this.jsonString.append(", \"side\": \"" + (connCnt == 0 ? "first" : "second") + "\"");
					}
					// output shipping strategy and channel type
					String shipStrategy = null;
					String channelType = null;
					switch (conn.getShipStrategy()) {
					case NONE:
						// nothing
						break;
					case FORWARD:
						shipStrategy = "Local Forward";
						channelType = "memory";
						break;
					case BROADCAST:
						shipStrategy = "Broadcast";
						channelType = "network";
						break;
					case PARTITION_HASH:
						shipStrategy = "Partition";
						channelType = "network";
						break;
					case PARTITION_RANGE:
						shipStrategy = "Partition (range)";
						channelType = "network";
						break;
					case PARTITION_LOCAL_HASH:
						shipStrategy = "Partition local";
						channelType = "memory";
					case SFR:
						shipStrategy = "SFR";
						channelType = "network";
						break;
					default:
						throw new CompilerException("Unknown ship strategy '" + conn.getShipStrategy().name()
							+ "' in JSON generator.");
					}
	
					if (shipStrategy != null) {
						this.jsonString.append(", \"shippingStrategy\": \"" + shipStrategy + "\"");
					}
					if (channelType != null) {
						this.jsonString.append(", \"channelType\": \"" + channelType + "\"");
					}
	
					if (conn.getTempMode() != TempMode.NONE) {
						String tempMode = conn.getTempMode().toString();
						this.jsonString.append(", \"tempMode\": \"" + tempMode + "\"");
					}
	
					this.jsonString.append('}');
					
					inputCnt++;
				}
				connCnt++;
			}
			// finish predecessors
			this.jsonString.append("\t\t]");
		}

		// local strategy
		String locString = null;
		if (visitable.getLocalStrategy() != null) {
			switch (visitable.getLocalStrategy()) {
			case NONE:
				// nothing
				break;
			case HYBRIDHASH_FIRST:
				locString = "Hybrid Hash (build: " + child1name + ")";
				break;
			case HYBRIDHASH_SECOND:
				locString = "Hybrid Hash (build: " + child2name + ")";
				break;
			case MMHASH_FIRST:
				locString = "Main-Memory Hash (build: " + child1name + ")";
				break;
			case MMHASH_SECOND:
				locString = "Main-Memory Hash (build: " + child2name + ")";
				break;
			case NESTEDLOOP_BLOCKED_OUTER_FIRST:
				locString = "Nested Loops (Blocked Outer: " + child1name + ")";
				break;
			case NESTEDLOOP_BLOCKED_OUTER_SECOND:
				locString = "Nested Loops (Blocked Outer: " + child2name + ")";
				break;
			case NESTEDLOOP_STREAMED_OUTER_FIRST:
				locString = "Nested Loops (Streamed Outer: " + child1name + ")";
				break;
			case NESTEDLOOP_STREAMED_OUTER_SECOND:
				locString = "Nested Loops (Streamed Outer: " + child2name + ")";
				break;
			case SORT_BOTH_MERGE:
				locString = "Sort-Both-Merge";
				break;
			case SORT_FIRST_MERGE:
				locString = "Sort-First-Merge";
				break;
			case SORT_SECOND_MERGE:
				locString = "Sort-Second-Merge";
				break;
			case MERGE:
				locString = "Merge";
				break;
			case SORT:
				locString = "Sort";
				break;
			case COMBININGSORT:
				locString = "Sort with Combiner";
				break;
			case SORT_SELF_NESTEDLOOP:
				locString = "Sort Self-Nested-Loops";
				break;
			case SELF_NESTEDLOOP:
				locString = "Self-Nested-Loops";
				break;
			default:
				throw new CompilerException("Unknown local strategy '" + visitable.getLocalStrategy().name()
					+ "' in JSON generator.");
			}

			if (locString != null) {
				this.jsonString.append(",\n\t\t\"local_strategy\": \"");
				this.jsonString.append(locString);
				this.jsonString.append("\"");
			}
		}

		{
			// output node global properties
			GlobalProperties gp = visitable.getGlobalProperties();

			this.jsonString.append(",\n\t\t\"global_properties\": [\n");

			addProperty(this.jsonString, "Key-Partitioning", gp.getPartitioning().name(), true);
			addProperty(this.jsonString, "Key-Order", gp.getKeyOrder().name(), false);
			addProperty(this.jsonString, "Key-Uniqueness", gp.isKeyUnique() ? "unique" : "not unique", false);

			this.jsonString.append("\n\t\t]");
		}

		{
			// output node local properties
			LocalProperties lp = visitable.getLocalProperties();

			this.jsonString.append(",\n\t\t\"local_properties\": [\n");

			addProperty(this.jsonString, "Key-Order", lp.getKeyOrder().name(), true);
			addProperty(this.jsonString, "Key-Uniqueness", lp.isKeyUnique() ? "unique" : "not unique", false);
			addProperty(this.jsonString, "Key-Grouping", lp.areKeysGrouped() ? "grouped" : "not grouped", false);

			this.jsonString.append("\n\t\t]");
		}

		// output node size estimates
		this.jsonString.append(",\n\t\t\"properties\": [\n");

		addProperty(this.jsonString, "Est. Cardinality", visitable.getEstimatedNumRecords() == -1 ? "(unknown)"
			: formatNumber(visitable.getEstimatedNumRecords()), true);
		addProperty(this.jsonString, "Est. Key-Cardinality", visitable.getEstimatedKeyCardinality() == -1 ? "(unknown)"
			: formatNumber(visitable.getEstimatedKeyCardinality()), false);
		addProperty(this.jsonString, "Est. Output Size", visitable.getEstimatedOutputSize() == -1 ? "(unknown)"
			: formatNumber(visitable.getEstimatedOutputSize(), "B"), false);

		this.jsonString.append("\t\t]");

		// output node cost
		if (visitable.getNodeCosts() != null) {
			this.jsonString.append(",\n\t\t\"costs\": [\n");

			addProperty(this.jsonString, "Network", visitable.getNodeCosts().getNetworkCost() == -1 ? "(unknown)"
				: formatNumber(visitable.getNodeCosts().getNetworkCost(), "B"), true);
			addProperty(this.jsonString, "Disk I/O", visitable.getNodeCosts().getSecondaryStorageCost() == -1 ? "(unknown)"
				: formatNumber(visitable.getNodeCosts().getSecondaryStorageCost(), "B"), false);

			addProperty(this.jsonString, "Cumulative Network",
				visitable.getCumulativeCosts().getNetworkCost() == -1 ? "(unknown)" : formatNumber(visitable
					.getCumulativeCosts().getNetworkCost(), "B"), false);
			addProperty(this.jsonString, "Cumulative Disk I/O",
				visitable.getCumulativeCosts().getSecondaryStorageCost() == -1 ? "(unknown)" : formatNumber(visitable
					.getCumulativeCosts().getSecondaryStorageCost(), "B"), false);

			this.jsonString.append("\n\t\t]");
		}

		// output the node compiler hints
		if (visitable.getPactContract().getCompilerHints() != null) {
			CompilerHints hints = visitable.getPactContract().getCompilerHints();
			CompilerHints defaults = new CompilerHints();

			this.jsonString.append(",\n\t\t\"compiler_hints\": [\n");

			addProperty(this.jsonString, "Key-Cardinality",
				hints.getKeyCardinality() == defaults.getKeyCardinality() ? "(none)" : formatNumber(hints
					.getKeyCardinality()), true);
			addProperty(this.jsonString, "Avg. Records/StubCall", String.valueOf(hints.getAvgRecordsEmittedPerStubCall()), false);
			addProperty(this.jsonString, "Avg. Values/Key", hints.getAvgNumValuesPerKey() == defaults
				.getAvgNumValuesPerKey() ? "(none)" : String.valueOf(hints.getAvgNumValuesPerKey()), false);
			addProperty(this.jsonString, "Avg. Width (bytes)", hints.getAvgBytesPerRecord() == defaults
				.getAvgBytesPerRecord() ? "(none)" : String.valueOf(hints.getAvgBytesPerRecord()), false);

			this.jsonString.append("\t\t]");
		}

		// finish node
		this.jsonString.append("\n\t},\n");
	}

	private void addProperty(StringBuffer jsonString, String name, String value, boolean first) {
		if (!first) {
			jsonString.append(",\n");
		}
		jsonString.append("\t\t\t{ \"name\": \"");
		jsonString.append(name);
		jsonString.append("\", \"value\": \"");
		jsonString.append(value);
		jsonString.append("\" }");
	}

	public static final String formatNumber(long number) {
		return formatNumber(number, "");
	}

	public static final String formatNumber(long number, String suffix) {
		final int fractionalDigits = 2;

		StringBuilder bld = new StringBuilder();
		bld.append(number);

		int len = bld.length();

		// get the power of 10 / 3
		int pot = (len - (bld.charAt(0) == '-' ? 2 : 1)) / 3;
		if (pot >= SIZE_SUFFIXES.length) {
			pot = SIZE_SUFFIXES.length - 1;
		} else if (pot < 0) {
			pot = 0;
		}

		int beforeDecimal = len - pot * 3;
		if (len > beforeDecimal + fractionalDigits) {
			bld.setLength(beforeDecimal + fractionalDigits);
		}

		// insert decimal point
		if (pot > 0) {
			bld.insert(beforeDecimal, '.');
		}

		// insert number grouping before decimal point
		for (int pos = beforeDecimal - 3; pos > 0; pos -= 3) {
			bld.insert(pos, ',');
		}

		// append the suffix
		bld.append(' ');
		if (pot > 0) {
			bld.append(SIZE_SUFFIXES[pot]);
		}
		bld.append(suffix);

		return bld.toString();
	}

	private static final char[] SIZE_SUFFIXES = { 0, 'K', 'M', 'G', 'T' };
}<|MERGE_RESOLUTION|>--- conflicted
+++ resolved
@@ -131,11 +131,7 @@
 			type = "pact";
 			break;
 		}
-<<<<<<< HEAD
-		jsonString.append(",\n\t\t\"type\": \"" + type + "\"");
-=======
 		this.jsonString.append(",\n\t\t\"type\": \"" + type + "\"");
->>>>>>> 302fb446
 
 		// output node contents
 		String contents;
